# Telemetry Stream
`telemetry-stream` is responsible for streaming telemetry data from the drone we are tracking to our [`kinematic-model`](https://team-drift.github.io/delphi/kinematic_model/) which will then perform the necessary calculations needed by [`PTU-SDK`](https://team-drift.github.io/delphi/PTU-SDK/) to move the gimbal controlling the laser. 

In this documentation, we (will) outline what is inside `telemetry-stream`, how `telemetry-stream` works, and more importantly how to use it. 


## `telemetry_stream.cpp`
*As of 03/13/2024, `telemetry_stream.cpp` is functional.* 

We are currently working on streaming the specific fields needed by `DAM`. For now, we are streaming altitude only.

This is a C++ implementation for streaming telemetry data. We primarily utilize [`MAVSDK`](https://mavsdk.mavlink.io/main/en/), a higher level API ["that aims to be fully standards-compliant with MAVLink common microservices"](https://mavlink.io/en/about/implementations.html) such as telemetry, hence why we opted for it. There is no reason not to re-use already fast (C++) code that's already been written for this "basic" functionality (unless `MAVSDK` loses the wide community support it has as of today).


## `deprecated`
The `deprecated` folder contains a python implementation for telemetry streaming which heavily utilizes [`pymavlink`](https://github.com/ArduPilot/pymavlink). Though still functional, we opted to refactor in C++ as performance must be optimized.


## Prior Knowledge
Read the following pieces of documentation (in a *BFS* manner) before developing: 

0. [MAVLink](https://mavlink.io/en/): read the `Introduction` section and its subsections

1. [MAVSDK](https://mavsdk.mavlink.io/main/en/): read the `Introduction` and `C++` sections, but do not start the `Quickstart` section yet

2. [Telemetry Guide](https://mavsdk.mavlink.io/main/en/cpp/guide/telemetry.html)

3. [Telemetry Class](https://mavsdk.mavlink.io/main/en/cpp/api_reference/structmavsdk_1_1_telemetry_1_1_acceleration_frd.html)

3. [Discrepancies](https://github.com/mavlink/MAVSDK/issues/2221): always watch out for discrepancies between the actual documentation and example code provided by a given tool. However, you should always reference both.


## MAVSDK Setup
To begin developing, read the notes below as you follow the whole [C++ Quickstart](https://mavsdk.mavlink.io/main/en/cpp/quickstart.html?q=) for your machine's OS.


After the [Install MAVSDK library](https://mavsdk.mavlink.io/main/en/cpp/quickstart.html#install-mavsdk-library) section, check its version. For example, if you're on macOS, then `brew info mavsdk`. You may run into a versioning discrepancy issue between the `mavsdk` library installed during the Install MAVSDK Library section and the `mavsdk` repository in the [Build and Try Example](https://mavsdk.mavlink.io/main/en/cpp/quickstart.html#build_examples) section. 

If the versions between the library and the repository differ, simply pull the whole version of the repo that matches the library, or alternatively  copy and paste the `takeoff_and_land` example code from the version of the repo that matches the library. To switch to the appropiate version of the MAVSDK repo: 
1. go to the [MAVSDK repository](https://github.com/mavlink/MAVSDK) 
2. Click on "main" -> "Tags"
3. Select the appropriate version


Once you reach the `Setting up a Simulator` subsection, refer to "Test Simulation" within this documentation page.

<!-- If you do the latter, you will find a toggle button dedicated to "Apple M1 Macbook users" instructing them to essentially make an x86 terminal. However, it is not possible to duplicate a terminal for OS versions Ventura and beyond. Fortunately, there is [a great workaround](https://stackoverflow.com/questions/74198234/duplication-of-terminal-in-macos-ventura).  -->


## Test Simulation
1. Download [QGroundControl](http://qgroundcontrol.com/downloads/) and simply open it.

2. Download PX-4 and build the simulation.
    
    Open a terminal. Run the following:
    ```
    git clone https://github.com/PX4/PX4-Autopilot.git --recursive
    cd PX4-Autopilot
    make px4_sitl jmavsim
    ```

3. Ensure Proper Configurations 
    
    Ensure QGroundControl ports and \<insert testing file from `MAVSDK` repo such as `takeoff_and_land.cpp`\> ports are set to `14540` (Or, whatever port we want. Just have it be uniform.)

    Go to the top left of QGroundCountrol -> Application Settings -> MAVLink, and check if the hostname is `localhost:14445`


4. Start up the simulation 
    
    Simply follow the rest of the instructions outlined [here](https://mavsdk.mavlink.io/main/en/cpp/quickstart.html#build_examples).


<<<<<<< HEAD
## How to use telemetry_stream.cpp
This section (will soon) outlines how to physically setup telemetry streaming from the drone to the ground station (us).

Ensure you have completed ALL sections above beforehand.

### Installations 
Run the command: 

`brew install nlohmann-json `

You can use the `deprecrated/stream_data.py` as a quick validation that your `baud` and `connection_string` is correct. Simply plug in the aformentioned parameters into `stream_data.py` then run the file. 

Otherwise, you can follow the steps from "Test Simulation" to setup a simulated drone rather than a physical drone to verify telemetry data streaming is working.

### Run
1. Build the executable
    ```
    cmake -Bbuild -H.
    cmake --build build -j8
    ```
2. Run the executable
    ```
    build/telemetry_stream udp://:14540
    ```
    
=======


Run the telemetry stream 

1. start up px4 jmav
2. in this repo run the command:
    ./telemetry-stream 

you can run 
    commander takeoff
    commander land

this run simulation.py in agogos
>>>>>>> 1bf95793
<|MERGE_RESOLUTION|>--- conflicted
+++ resolved
@@ -71,7 +71,6 @@
     Simply follow the rest of the instructions outlined [here](https://mavsdk.mavlink.io/main/en/cpp/quickstart.html#build_examples).
 
 
-<<<<<<< HEAD
 ## How to use telemetry_stream.cpp
 This section (will soon) outlines how to physically setup telemetry streaming from the drone to the ground station (us).
 
@@ -86,7 +85,7 @@
 
 Otherwise, you can follow the steps from "Test Simulation" to setup a simulated drone rather than a physical drone to verify telemetry data streaming is working.
 
-### Run
+### Run `telemetry_stream.cpp`
 1. Build the executable
     ```
     cmake -Bbuild -H.
@@ -96,11 +95,8 @@
     ```
     build/telemetry_stream udp://:14540
     ```
-    
-=======
 
-
-Run the telemetry stream 
+### Run the `main.cpp`
 
 1. start up px4 jmav
 2. in this repo run the command:
@@ -110,5 +106,4 @@
     commander takeoff
     commander land
 
-this run simulation.py in agogos
->>>>>>> 1bf95793
+this run `simulation.py` in agogos
